from os.path import getmtime
from contextlib import contextmanager
import re
import os
from pathlib import Path

import pytest
import numpy as np

import qcodes.tests.dataset
from qcodes.dataset.sqlite_base import get_experiments
from qcodes.dataset.experiment_container import Experiment
from qcodes.dataset.data_set import (DataSet, load_by_guid, load_by_counter,
                                     load_by_id)
from qcodes.dataset.database import path_to_dbfile
from qcodes.dataset.database_extract_runs import extract_runs_into_db
from qcodes.tests.dataset.temporary_databases import two_empty_temp_db_connections
from qcodes.tests.dataset.test_descriptions import some_paramspecs
from qcodes.tests.common import error_caused_by
from qcodes.dataset.measurements import Measurement
from qcodes import Station
from qcodes.tests.instrument_mocks import DummyInstrument


@contextmanager
def raise_if_file_changed(path_to_file: str):
    """
    Context manager that raises if a file is modified.
    On Windows, the OS modification time resolution is 100 ns
    """
    pre_operation_time = getmtime(path_to_file)
    # we don't want to catch and re-raise anything, since there is no clean-up
    # that we need to perform. Hence no try-except here
    yield
    post_operation_time = getmtime(path_to_file)
    if pre_operation_time != post_operation_time:
        raise RuntimeError(f'File {path_to_file} was modified.')


@pytest.fixture(scope='function')
def inst():
    """
    Dummy instrument for testing, ensuring that it's instance gets closed
    and removed from the global register of instruments, which, if not done,
    make break other tests
    """
    inst = DummyInstrument('inst', gates=['back', 'plunger', 'cutter'])
    yield inst
    inst.close()


def test_missing_runs_raises(two_empty_temp_db_connections, some_paramspecs):
    """
    Test that an error is raised if we attempt to extract a run not present in
    the source DB
    """
    source_conn, target_conn = two_empty_temp_db_connections

    source_exp_1 = Experiment(conn=source_conn)

    # make 5 runs in first experiment

    exp_1_run_ids = []
    for _ in range(5):

        source_dataset = DataSet(conn=source_conn, exp_id=source_exp_1.exp_id)
        exp_1_run_ids.append(source_dataset.run_id)

        for ps in some_paramspecs[2].values():
            source_dataset.add_parameter(ps)

        source_dataset.mark_started()

        for val in range(10):
            source_dataset.add_result({ps.name: val
                                       for ps in some_paramspecs[2].values()})
        source_dataset.mark_completed()

    source_path = path_to_dbfile(source_conn)
    target_path = path_to_dbfile(target_conn)

    run_ids = [1, 8, 5, 3, 2, 4, 4, 4, 7, 8]
    wrong_ids = [8, 7, 8]

    expected_err = ("Error: not all run_ids exist in the source database. "
                    "The following run(s) is/are not present: "
                    f"{wrong_ids}")

    with pytest.raises(ValueError, match=re.escape(expected_err)):
        extract_runs_into_db(source_path, target_path, *run_ids)


def test_basic_extraction(two_empty_temp_db_connections,
                          some_paramspecs, request):
    source_conn, target_conn = two_empty_temp_db_connections
    #request.addfinalizer(source_conn.close)
    #request.addfinalizer(target_conn.close)

    source_path = path_to_dbfile(source_conn)
    target_path = path_to_dbfile(target_conn)

    type_casters = {'numeric': float,
                    'array': (lambda x: np.array(x) if hasattr(x, '__iter__')
                              else np.array([x])),
                    'text': str}

    source_exp = Experiment(conn=source_conn)
    source_dataset = DataSet(conn=source_conn, name="basic_copy_paste_name")
    assert source_dataset.dsi.writer.conn == source_conn
    request.addfinalizer(source_dataset.dsi.reader.conn.close)

    with pytest.raises(RuntimeError) as excinfo:
        extract_runs_into_db(source_path, target_path, source_dataset.run_id)

    assert error_caused_by(excinfo, ('Dataset not completed. An incomplete '
                                     'dataset can not be copied. The '
                                     'incomplete dataset has GUID: '
                                     f'{source_dataset.guid} and run_id: '
                                     f'{source_dataset.run_id}'))

    for ps in some_paramspecs[1].values():
        source_dataset.add_parameter(ps)

    source_dataset.mark_started()

    for value in range(10):
        result = {ps.name: type_casters[ps.type](value)
                  for ps in some_paramspecs[1].values()}
        source_dataset.add_result(result)

    source_dataset.add_metadata('goodness', 'fair')
    source_dataset.add_metadata('test', True)

    source_dataset.mark_completed()

    extract_runs_into_db(source_path, target_path, source_dataset.run_id)

    target_exp = Experiment(conn=target_conn, exp_id=1)

    length1 = len(target_exp)
    assert length1 == 1

    # trying to insert the same run again should be a NOOP
    with raise_if_file_changed(target_path):
        extract_runs_into_db(source_path, target_path, source_dataset.run_id)

    assert len(target_exp) == length1

    target_dataset = DataSet(conn=target_conn, run_id=1)
    request.addfinalizer(target_dataset.dsi.writer.conn.close)
    assert target_dataset.dsi.reader.conn == target_conn

    # Now make the interesting comparisons: are the target objects the same as
    # the source objects?

    assert source_dataset.the_same_dataset_as(target_dataset)

    source_data = source_dataset.get_data(*source_dataset.parameters.split(','))
    target_data = target_dataset.get_data(*target_dataset.parameters.split(','))

    assert source_data == target_data

    exp_attrs = ['name', 'sample_name', 'format_string', 'started_at',
                 'finished_at']

    for exp_attr in exp_attrs:
        assert getattr(source_exp, exp_attr) == getattr(target_exp, exp_attr)

    # trying to insert the same run again should be a NOOP
    with raise_if_file_changed(target_path):
        extract_runs_into_db(source_path, target_path, source_dataset.run_id)

    assert True


def test_correct_experiment_routing(two_empty_temp_db_connections,
                                    some_paramspecs):
    """
    Test that existing experiments are correctly identified AND that multiple
    insertions of the same runs don't matter (run insertion is idempotent)
    """
    source_conn, target_conn = two_empty_temp_db_connections

    source_exp_1 = Experiment(conn=source_conn)

    # make 5 runs in first experiment

    exp_1_run_ids = []
    for _ in range(5):

        source_dataset = DataSet(conn=source_conn, exp_id=source_exp_1.exp_id)
        exp_1_run_ids.append(source_dataset.run_id)

        for ps in some_paramspecs[2].values():
            source_dataset.add_parameter(ps)

        source_dataset.mark_started()

        for val in range(10):
            source_dataset.add_result({ps.name: val
                                       for ps in some_paramspecs[2].values()})
        source_dataset.mark_completed()

    # make a new experiment with 1 run

    source_exp_2 = Experiment(conn=source_conn)
    ds = DataSet(conn=source_conn, exp_id=source_exp_2.exp_id, name="lala")
    exp_2_run_ids = [ds.run_id]

    for ps in some_paramspecs[2].values():
        ds.add_parameter(ps)

    ds.mark_started()

    for val in range(10):
        ds.add_result({ps.name: val for ps in some_paramspecs[2].values()})

    ds.mark_completed()

    source_path = path_to_dbfile(source_conn)
    target_path = path_to_dbfile(target_conn)

    # now copy 2 runs
    extract_runs_into_db(source_path, target_path, *exp_1_run_ids[:2])

    target_exp1 = Experiment(conn=target_conn, exp_id=1)

    assert len(target_exp1) == 2

    # copy two other runs, one of them already in
    extract_runs_into_db(source_path, target_path, *exp_1_run_ids[1:3])

    assert len(target_exp1) == 3

    # insert run from different experiment
    extract_runs_into_db(source_path, target_path, ds.run_id)

    assert len(target_exp1) == 3

    target_exp2 = Experiment(conn=target_conn, exp_id=2)

    assert len(target_exp2) == 1

    # finally insert every single run from experiment 1

    extract_runs_into_db(source_path, target_path, *exp_1_run_ids)

    # check for idempotency once more by inserting all the runs but in another
    # order
    with raise_if_file_changed(target_path):
        extract_runs_into_db(source_path, target_path, *exp_1_run_ids[::-1])

    target_exps = get_experiments(target_conn)

    assert len(target_exps) == 2
    assert len(target_exp1) == 5
    assert len(target_exp2) == 1

    # check that all the datasets match up
    for run_id in exp_1_run_ids + exp_2_run_ids:
        source_ds = DataSet(conn=source_conn, run_id=run_id)
        target_ds = load_by_guid(guid=source_ds.guid, conn=target_conn)

        assert source_ds.the_same_dataset_as(target_ds)

        source_data = source_ds.get_data(*source_ds.parameters.split(','))
        target_data = target_ds.get_data(*target_ds.parameters.split(','))

        assert source_data == target_data


def test_runs_from_different_experiments_raises(two_empty_temp_db_connections,
                                                some_paramspecs):
    """
    Test that inserting runs from multiple experiments raises
    """
    source_conn, target_conn = two_empty_temp_db_connections

    source_path = path_to_dbfile(source_conn)
    target_path = path_to_dbfile(target_conn)

    source_exp_1 = Experiment(conn=source_conn)
    source_exp_2 = Experiment(conn=source_conn)

    # make 5 runs in first experiment

    exp_1_run_ids = []
    for _ in range(5):

        source_dataset = DataSet(conn=source_conn, exp_id=source_exp_1.exp_id)
        exp_1_run_ids.append(source_dataset.run_id)

        for ps in some_paramspecs[2].values():
            source_dataset.add_parameter(ps)

        source_dataset.mark_started()

        for val in range(10):
            source_dataset.add_result({ps.name: val
                                       for ps in some_paramspecs[2].values()})
        source_dataset.mark_completed()

    # make 5 runs in second experiment

    exp_2_run_ids = []
    for _ in range(5):

        source_dataset = DataSet(conn=source_conn, exp_id=source_exp_2.exp_id)
        exp_2_run_ids.append(source_dataset.run_id)

        for ps in some_paramspecs[2].values():
            source_dataset.add_parameter(ps)

        source_dataset.mark_started()

        for val in range(10):
            source_dataset.add_result({ps.name: val
                                       for ps in some_paramspecs[2].values()})
        source_dataset.mark_completed()

    run_ids = exp_1_run_ids + exp_2_run_ids
    source_exp_ids = np.unique([1, 2])
    matchstring = ('Did not receive runs from a single experiment\\. '
                   f'Got runs from experiments {source_exp_ids}')
    # make the matchstring safe to use as a regexp
    matchstring = matchstring.replace('[', '\\[').replace(']', '\\]')
    with pytest.raises(ValueError, match=matchstring):
        extract_runs_into_db(source_path, target_path, *run_ids)


def test_extracting_dataless_run(two_empty_temp_db_connections,
                                 some_paramspecs):
    """
    Although contrived, it could happen that a run with no data is extracted
    """
    source_conn, target_conn = two_empty_temp_db_connections

    source_path = path_to_dbfile(source_conn)
    target_path = path_to_dbfile(target_conn)

    Experiment(conn=source_conn)

    source_ds = DataSet(conn=source_conn)
<<<<<<< HEAD

    source_ds.mark_completed()
=======
    source_ds.mark_started()
    source_ds.mark_complete()
>>>>>>> 5bd71370

    extract_runs_into_db(source_path, target_path, source_ds.run_id)

    loaded_ds = DataSet(conn=target_conn, run_id=1)

    assert loaded_ds.the_same_dataset_as(source_ds)


def test_result_table_naming_and_run_id(two_empty_temp_db_connections,
                                        some_paramspecs):
    """
    Check that a correct result table name is given and that a correct run_id
    is assigned
    """
    source_conn, target_conn = two_empty_temp_db_connections

    source_path = path_to_dbfile(source_conn)
    target_path = path_to_dbfile(target_conn)

    source_exp1 = Experiment(conn=source_conn)
    source_ds_1_1 = DataSet(conn=source_conn, exp_id=source_exp1.exp_id)
    for ps in some_paramspecs[2].values():
        source_ds_1_1.add_parameter(ps)
    source_ds_1_1.mark_started()
    source_ds_1_1.add_result({ps.name: 0.0
                              for ps in some_paramspecs[2].values()})
    source_ds_1_1.mark_completed()

    source_exp2 = Experiment(conn=source_conn)
    source_ds_2_1 = DataSet(conn=source_conn, exp_id=source_exp2.exp_id)
    for ps in some_paramspecs[2].values():
        source_ds_2_1.add_parameter(ps)
    source_ds_2_1.mark_started()
    source_ds_2_1.add_result({ps.name: 0.0
                              for ps in some_paramspecs[2].values()})
    source_ds_2_1.mark_completed()
    source_ds_2_2 = DataSet(conn=source_conn,
                            exp_id=source_exp2.exp_id,
                            name="customname")
    for ps in some_paramspecs[2].values():
        source_ds_2_2.add_parameter(ps)
    source_ds_2_2.mark_started()
    source_ds_2_2.add_result({ps.name: 0.0
                              for ps in some_paramspecs[2].values()})
    source_ds_2_2.mark_completed()

    extract_runs_into_db(source_path, target_path, source_ds_2_2.run_id)

    # The target ds ought to have a runs table "customname-1-1"
    # and ought to be the same dataset as its "ancestor"
    target_ds = DataSet(conn=target_conn, run_id=1)

    assert target_ds.dsi.reader.table_name == "customname-1-1"
    assert target_ds.the_same_dataset_as(source_ds_2_2)


def test_load_by_X_functions(two_empty_temp_db_connections,
                             some_paramspecs):
    """
    Test some different loading functions
    """
    source_conn, target_conn = two_empty_temp_db_connections

    source_path = path_to_dbfile(source_conn)
    target_path = path_to_dbfile(target_conn)

    source_exp1 = Experiment(conn=source_conn)
    source_ds_1_1 = DataSet(conn=source_conn, exp_id=source_exp1.exp_id)
    for ps in some_paramspecs[2].values():
        source_ds_1_1.add_parameter(ps)
    source_ds_1_1.mark_started()
    source_ds_1_1.add_result({ps.name: 0.0
                              for ps in some_paramspecs[2].values()})
    source_ds_1_1.mark_completed()

    source_exp2 = Experiment(conn=source_conn)
    source_ds_2_1 = DataSet(conn=source_conn, exp_id=source_exp2.exp_id)
    for ps in some_paramspecs[2].values():
        source_ds_2_1.add_parameter(ps)
    source_ds_2_1.mark_started()
    source_ds_2_1.add_result({ps.name: 0.0
                              for ps in some_paramspecs[2].values()})
    source_ds_2_1.mark_completed()
    source_ds_2_2 = DataSet(conn=source_conn,
                            exp_id=source_exp2.exp_id,
                            name="customname")
    for ps in some_paramspecs[2].values():
        source_ds_2_2.add_parameter(ps)
    source_ds_2_2.mark_started()
    source_ds_2_2.add_result({ps.name: 0.0
                              for ps in some_paramspecs[2].values()})
    source_ds_2_2.mark_completed()

    extract_runs_into_db(source_path, target_path, source_ds_2_2.run_id)

    test_ds = load_by_guid(source_ds_2_2.guid, target_conn)
    assert source_ds_2_2.the_same_dataset_as(test_ds)

    test_ds = load_by_id(1, target_conn)
    assert source_ds_2_2.the_same_dataset_as(test_ds)

    test_ds = load_by_counter(1, 1, target_conn)
    assert source_ds_2_2.the_same_dataset_as(test_ds)


def test_old_versions_not_touched(two_empty_temp_db_connections,
                                  some_paramspecs):

    source_conn, target_conn = two_empty_temp_db_connections

    target_path = path_to_dbfile(target_conn)
    source_path = path_to_dbfile(source_conn)

    fixturepath = os.sep.join(qcodes.tests.dataset.__file__.split(os.sep)[:-1])
    fixturepath = os.path.join(fixturepath,
                               'fixtures', 'db_files', 'version2',
                               'some_runs.db')
    if not os.path.exists(fixturepath):
        pytest.skip("No db-file fixtures found. You can generate test db-files"
                    " using the scripts in the legacy_DB_generation folder")

    # First test that we can not use an old version as source

    with raise_if_file_changed(fixturepath):
        with pytest.warns(UserWarning) as warning:
            extract_runs_into_db(fixturepath, target_path, 1)
            expected_mssg = ('Source DB version is 2, but this '
                             'function needs it to be in version 4. '
                             'Run this function again with '
                             'upgrade_source_db=True to auto-upgrade '
                             'the source DB file.')
            assert warning[0].message.args[0] == expected_mssg

    # Then test that we can not use an old version as target

    # first create a run in the new version source
    source_exp = Experiment(conn=source_conn)
    source_ds = DataSet(conn=source_conn, exp_id=source_exp.exp_id)

    for ps in some_paramspecs[2].values():
        source_ds.add_parameter(ps)
    source_ds.mark_started()
    source_ds.add_result({ps.name: 0.0
                              for ps in some_paramspecs[2].values()})
    source_ds.mark_completed()

    with raise_if_file_changed(fixturepath):
        with pytest.warns(UserWarning) as warning:
            extract_runs_into_db(source_path, fixturepath, 1)
            expected_mssg = ('Target DB version is 2, but this '
                             'function needs it to be in version 4. '
                             'Run this function again with '
                             'upgrade_target_db=True to auto-upgrade '
                             'the target DB file.')
            assert warning[0].message.args[0] == expected_mssg


def test_experiments_with_NULL_sample_name(two_empty_temp_db_connections,
                                           some_paramspecs):
    """
    In older API versions (corresponding to DB version 3),
    users could get away with setting the sample name to None

    This test checks that such an experiment gets correctly recognised and
    is thus not ever re-inserted into the target DB
    """
    source_conn, target_conn = two_empty_temp_db_connections
    source_exp_1 = Experiment(conn=source_conn, name='null_sample_name')

    source_path = path_to_dbfile(source_conn)
    target_path = path_to_dbfile(target_conn)

    # make 5 runs in experiment

    exp_1_run_ids = []
    for _ in range(5):

        source_dataset = DataSet(conn=source_conn, exp_id=source_exp_1.exp_id)
        exp_1_run_ids.append(source_dataset.run_id)

        for ps in some_paramspecs[2].values():
            source_dataset.add_parameter(ps)
        source_dataset.mark_started()

        for val in range(10):
            source_dataset.add_result({ps.name: val
                                       for ps in some_paramspecs[2].values()})
        source_dataset.mark_completed()

    sql = """
          UPDATE experiments
          SET sample_name = NULL
          WHERE exp_id = 1
          """
    source_conn.execute(sql)
    source_conn.commit()

    assert source_exp_1.sample_name is None

    extract_runs_into_db(source_path, target_path, 1, 2, 3, 4, 5)

    assert len(get_experiments(target_conn)) == 1

    extract_runs_into_db(source_path, target_path, 1, 2, 3, 4, 5)

    assert len(get_experiments(target_conn)) == 1

    assert len(Experiment(exp_id=1, conn=target_conn)) == 5


def test_integration_station_and_measurement(two_empty_temp_db_connections,
                                             inst):
    """
    An integration test where the runs in the source DB file are produced
    with the Measurement object and there is a Station as well
    """
    source_conn, target_conn = two_empty_temp_db_connections
    source_path = path_to_dbfile(source_conn)
    target_path = path_to_dbfile(target_conn)

    source_exp = Experiment(conn=source_conn)

    # Set up measurement scenario
    station = Station(inst)

    meas = Measurement(exp=source_exp, station=station)
    meas.register_parameter(inst.back)
    meas.register_parameter(inst.plunger)
    meas.register_parameter(inst.cutter, setpoints=(inst.back, inst.plunger))

    with meas.run() as datasaver:
        for back_v in [1, 2, 3]:
            for plung_v in [-3, -2.5, 0]:
                datasaver.add_result((inst.back, back_v),
                                     (inst.plunger, plung_v),
                                     (inst.cutter, back_v+plung_v))

    extract_runs_into_db(source_path, target_path, 1)

    print('CREATING NEW DATASET BY LOADING')
    target_ds = DataSet(conn=target_conn, run_id=1)

    assert datasaver.dataset.the_same_dataset_as(target_ds)


def test_atomicity(two_empty_temp_db_connections, some_paramspecs, request):
    """
    Test the atomicity of the transaction by extracting and inserting two
    runs where the second one is not completed. The not completed error must
    roll back any changes to the target
    """
    source_conn, target_conn = two_empty_temp_db_connections
    request.addfinalizer(source_conn.close)
    request.addfinalizer(target_conn.close)

    source_path = path_to_dbfile(source_conn)
    target_path = path_to_dbfile(target_conn)

    # The target file must exist for us to be able to see whether it has
    # changed
    Path(target_path).touch()

    source_exp = Experiment(conn=source_conn)
    source_ds_1 = DataSet(conn=source_conn, exp_id=source_exp.exp_id)
    request.addfinalizer(source_ds_1.dsi.reader.conn.close)
    for ps in some_paramspecs[2].values():
        source_ds_1.add_parameter(ps)
    source_ds_1.mark_started()
    source_ds_1.add_result({ps.name: 2.1
                            for ps in some_paramspecs[2].values()})
    source_ds_1.mark_completed()

    source_ds_2 = DataSet(conn=source_conn, exp_id=source_exp.exp_id)
    request.addfinalizer(source_ds_2.dsi.reader.conn.close)
    for ps in some_paramspecs[2].values():
        source_ds_2.add_parameter(ps)
    source_ds_2.mark_started()
    source_ds_2.add_result({ps.name: 2.1
                            for ps in some_paramspecs[2].values()})
    # This dataset is NOT marked as completed

    # now check that the target file is untouched
    with raise_if_file_changed(target_path):
        # although the not completed error is a ValueError, we get the
        # RuntimeError from SQLite
        with pytest.raises(RuntimeError):
            extract_runs_into_db(source_path, target_path, 1, 2)


def test_column_mismatch(two_empty_temp_db_connections, some_paramspecs, inst):
    """
    Test insertion of runs with no metadata and no snapshot into a DB already
    containing a run that has both
    """

    source_conn, target_conn = two_empty_temp_db_connections
    source_path = path_to_dbfile(source_conn)
    target_path = path_to_dbfile(target_conn)

    target_exp = Experiment(conn=target_conn)

    # Set up measurement scenario
    station = Station(inst)

    meas = Measurement(exp=target_exp, station=station)
    meas.register_parameter(inst.back)
    meas.register_parameter(inst.plunger)
    meas.register_parameter(inst.cutter, setpoints=(inst.back, inst.plunger))

    with meas.run() as datasaver:
        for back_v in [1, 2, 3]:
            for plung_v in [-3, -2.5, 0]:
                datasaver.add_result((inst.back, back_v),
                                     (inst.plunger, plung_v),
                                     (inst.cutter, back_v+plung_v))
    datasaver.dataset.add_metadata('meta_tag', 'meta_value')

    Experiment(conn=source_conn)
    source_ds = DataSet(conn=source_conn)
    for ps in some_paramspecs[2].values():
        source_ds.add_parameter(ps)
    source_ds.mark_started()
    source_ds.add_result({ps.name: 2.1
                          for ps in some_paramspecs[2].values()})
    source_ds.mark_completed()

    extract_runs_into_db(source_path, target_path, 1)

    # compare
    target_copied_ds = DataSet(conn=target_conn, run_id=2)

    assert target_copied_ds.the_same_dataset_as(source_ds)<|MERGE_RESOLUTION|>--- conflicted
+++ resolved
@@ -341,13 +341,9 @@
     Experiment(conn=source_conn)
 
     source_ds = DataSet(conn=source_conn)
-<<<<<<< HEAD
-
+
+    source_ds.mark_started()
     source_ds.mark_completed()
-=======
-    source_ds.mark_started()
-    source_ds.mark_complete()
->>>>>>> 5bd71370
 
     extract_runs_into_db(source_path, target_path, source_ds.run_id)
 
