--- conflicted
+++ resolved
@@ -722,29 +722,7 @@
         return self._step
 
     @step.setter
-<<<<<<< HEAD
     def step(self, step: Optional[float]) -> None:
-        """
-        Configure whether this Parameter uses steps during set operations.
-        If step is a positive number, this is the maximum value change
-        allowed in one hardware call, so a single set can result in many
-        calls to the hardware if the starting value is far from the target.
-        If step is None stepping will not be used.
-
-        Args:
-            step: A positive number or None, the largest change
-                allowed in one call. All but the final change will attempt to
-                change by +/- step exactly
-
-        Raises:
-            TypeError: if step is not numeric or None
-            ValueError: if step is negative
-            TypeError:  if step is not integer or None for an integer parameter
-            TypeError: if step is not a number on None
-        """
-=======
-    def step(self, step: Optional[Number]) -> None:
->>>>>>> 8c95ae65
         if step is None:
             self._step: Optional[float] = step
         elif not getattr(self.vals, 'is_numeric', True):
@@ -761,16 +739,7 @@
             self._step = step
 
     @property
-<<<<<<< HEAD
     def post_delay(self) -> float:
-        """Delay time after *start* of set operation, for each set"""
-        return self._post_delay
-
-    @post_delay.setter
-    def post_delay(self, post_delay: float) -> None:
-=======
-    def post_delay(self) -> Number:
->>>>>>> 8c95ae65
         """
         Delay time after *start* of set operation, for each set.
         The actual time will not be shorter than this, but may be longer
@@ -793,7 +762,7 @@
         return self._post_delay
 
     @post_delay.setter
-    def post_delay(self, post_delay: Number) -> None:
+    def post_delay(self, post_delay: float) -> None:
         if not isinstance(post_delay, (int, float)):
             raise TypeError(
                 'post_delay ({}) must be a number'.format(post_delay))
@@ -803,16 +772,7 @@
         self._post_delay = post_delay
 
     @property
-<<<<<<< HEAD
     def inter_delay(self) -> float:
-        """Delay time between consecutive set operations"""
-        return self._inter_delay
-
-    @inter_delay.setter
-    def inter_delay(self, inter_delay: float) -> None:
-=======
-    def inter_delay(self) -> Number:
->>>>>>> 8c95ae65
         """
         Delay time between consecutive set operations.
         The actual time will not be shorter than this, but may be longer
@@ -832,7 +792,7 @@
         return self._inter_delay
 
     @inter_delay.setter
-    def inter_delay(self, inter_delay: Number) -> None:
+    def inter_delay(self, inter_delay: float) -> None:
         if not isinstance(inter_delay, (int, float)):
             raise TypeError(
                 'inter_delay ({}) must be a number'.format(inter_delay))
