import io
import json
import logging
import math
import numbers
import time
import os
from pathlib import Path
import collections

from collections.abc import Iterator, Sequence, Mapping
from copy import deepcopy
from typing import (Dict, Any, Type, List, Tuple, Union, Optional,
                    cast, Callable, SupportsAbs)
from typing import Sequence as TSequence
from contextlib import contextmanager
from asyncio import iscoroutinefunction
from inspect import signature
from functools import partial
from collections import OrderedDict

import numpy as np

from qcodes.utils.deprecate import deprecate


QCODES_USER_PATH_ENV = 'QCODES_USER_PATH'


_tprint_times: Dict[str, float] = {}


log = logging.getLogger(__name__)


class NumpyJSONEncoder(json.JSONEncoder):
    """
    This JSON encoder adds support for serializing types that the built-in
    ``json`` module does not support out-of-the-box. See the docstring of the
    ``default`` method for the description of all conversions.
    """

    def default(self, obj):
        """
        List of conversions that this encoder performs:
        * ``numpy.generic`` (all integer, floating, and other types) gets
        converted to its python equivalent using its ``item`` method (see
        ``numpy`` docs for more information,
        https://docs.scipy.org/doc/numpy/reference/arrays.scalars.html).
        * ``numpy.ndarray`` gets converted to python list using its ``tolist``
        method.
        * Complex number (a number that conforms to ``numbers.Complex`` ABC) gets
        converted to a dictionary with fields ``re`` and ``im`` containing floating
        numbers for the real and imaginary parts respectively, and a field
        ``__dtype__`` containing value ``complex``.
        * Object with a ``_JSONEncoder`` method get converted the return value of
        that method.
        * Objects which support the pickle protocol get converted using the
        data provided by that protocol.
        * Other objects which cannot be serialized get converted to their
        string representation (suing the ``str`` function).
        """
        if isinstance(obj, np.generic) \
                and not isinstance(obj, np.complexfloating):
            # for numpy scalars
            return obj.item()
        elif isinstance(obj, np.ndarray):
            # for numpy arrays
            return obj.tolist()
        elif (isinstance(obj, numbers.Complex) and
              not isinstance(obj, numbers.Real)):
            return {
                '__dtype__': 'complex',
                're': float(obj.real),
                'im': float(obj.imag)
            }
        elif hasattr(obj, '_JSONEncoder'):
            # Use object's custom JSON encoder
            return obj._JSONEncoder()
        else:
            try:
                s = super(NumpyJSONEncoder, self).default(obj)
            except TypeError:
                # json does not support dumping UserDict but
                # we can dump the dict stored internally in the
                # UserDict
                if isinstance(obj, collections.UserDict):
                    return obj.data
                # See if the object supports the pickle protocol.
                # If so, we should be able to use that to serialize.
                if hasattr(obj, '__getnewargs__'):
                    return {
                        '__class__': type(obj).__name__,
                        '__args__': obj.__getnewargs__()
                    }
                else:
                    # we cannot convert the object to JSON, just take a string
                    s = str(obj)
            return s


def tprint(string, dt=1, tag='default'):
    """Print progress of a loop every ``dt`` seconds."""
    ptime = _tprint_times.get(tag, 0)
    if (time.time() - ptime) > dt:
        print(string)
        _tprint_times[tag] = time.time()


def is_sequence(obj):
    """
    Test if an object is a sequence.

    We do not consider strings or unordered collections like sets to be
    sequences, but we do accept iterators (such as generators).
    """
    return (isinstance(obj, (Iterator, Sequence, np.ndarray)) and
            not isinstance(obj, (str, bytes, io.IOBase)))


def is_sequence_of(obj: Any,
                   types: Optional[Union[Type[object],
                                         Tuple[Type[object], ...]]] = None,
                   depth: Optional[int] = None,
                   shape: Optional[TSequence[int]] = None
                   ) -> bool:
    """
    Test if object is a sequence of entirely certain class(es).

    Args:
        obj: The object to test.
        types: Allowed type(s). If omitted, we just test the depth/shape.
        depth: Level of nesting, ie if ``depth=2`` we expect a sequence of
               sequences. Default 1 unless ``shape`` is supplied.
        shape: The shape of the sequence, ie its length in each dimension.
               If ``depth`` is omitted, but ``shape`` included, we set
               ``depth = len(shape)``.

    Returns:
        bool: ``True`` if every item in ``obj`` matches ``types``.
    """
    if not is_sequence(obj):
        return False

    if shape is None or shape == ():
        next_shape: Optional[Tuple[int]] = None
        if depth is None:
            depth = 1
    else:
        if depth is None:
            depth = len(shape)
        elif depth != len(shape):
            raise ValueError('inconsistent depth and shape')

        if len(obj) != shape[0]:
            return False

        next_shape = cast(Tuple[int], shape[1:])

    for item in obj:
        if depth > 1:
            if not is_sequence_of(item, types, depth=depth - 1,
                                  shape=next_shape):
                return False
        elif types is not None and not isinstance(item, types):
            return False
    return True


def is_function(f: Callable, arg_count: int, coroutine: bool=False) -> bool:
    """
    Check and require a function that can accept the specified number of
    positional arguments, which either is or is not a coroutine
    type casting "functions" are allowed, but only in the 1-argument form.

    Args:
        f: Function to check.
        arg_count: Number of argument f should accept.
        coroutine: Is a coroutine.

    Return:
        bool: is function and accepts the specified number of arguments.

    """
    if not isinstance(arg_count, int) or arg_count < 0:
        raise TypeError('arg_count must be a non-negative integer')

    if not (callable(f) and bool(coroutine) is iscoroutinefunction(f)):
        return False

    if isinstance(f, type):
        # for type casting functions, eg int, str, float
        # only support the one-parameter form of these,
        # otherwise the user should make an explicit function.
        return arg_count == 1

    try:
        sig = signature(f)
    except ValueError:
        # some built-in functions/methods don't describe themselves to inspect
        # we already know it's a callable and coroutine is correct.
        return True

    try:
        inputs = [0] * arg_count
        sig.bind(*inputs)
        return True
    except TypeError:
        return False


def full_class(obj):
    """The full importable path to an object's class."""
    return type(obj).__module__ + '.' + type(obj).__name__


def named_repr(obj):
    """Enhance the standard repr() with the object's name attribute."""
    s = '<{}.{}: {} at {}>'.format(
        obj.__module__,
        type(obj).__name__,
        str(obj.name),
        id(obj))
    return s


def deep_update(dest, update):
    """
    Recursively update one JSON structure with another.

    Only dives into nested dicts; lists get replaced completely.
    If the original value is a dictionary and the new value is not, or vice versa,
    we also replace the value completely.
    """
    for k, v_update in update.items():
        v_dest = dest.get(k)
        if isinstance(v_update, Mapping) and isinstance(v_dest, Mapping):
            deep_update(v_dest, v_update)
        else:
            dest[k] = deepcopy(v_update)
    return dest


# could use numpy.arange here, but
# a) we don't want to require that as a dep so low level
# b) I'd like to be more flexible with the sign of step
def permissive_range(start: float, stop: float, step: SupportsAbs[float]
                     ) -> List[float]:
    """
    Returns a range (as a list of values) with floating point steps.
    Always starts at start and moves toward stop, regardless of the
    sign of step.

    Args:
        start: The starting value of the range.
        stop: The end value of the range.
        step: Spacing between the values.
    """
    signed_step = abs(step) * (1 if stop > start else -1)
    # take off a tiny bit for rounding errors
    step_count = math.ceil((stop - start) / signed_step - 1e-10)
    return [start + i * signed_step for i in range(step_count)]


# This is very much related to the permissive_range but more
# strict on the input, start and endpoints are always included,
# and a sweep is only created if the step matches an integer
# number of points.
# numpy is a dependency anyways.
# Furthermore the sweep allows to take a number of points and generates
# an array with endpoints included, which is more intuitive to use in a sweep.
def make_sweep(start: float,
               stop: float,
               step: Optional[float] = None,
               num: Optional[int] = None
               ) -> List[float]:
    """
    Generate numbers over a specified interval.
    Requires ``start`` and ``stop`` and (``step`` or ``num``).
    The sign of ``step`` is not relevant.

    Args:
        start: The starting value of the sequence.
        stop: The end value of the sequence.
        step:  Spacing between values.
        num: Number of values to generate.

    Returns:
        numpy.ndarray: numbers over a specified interval as a ``numpy.linspace``.

    Examples:
        >>> make_sweep(0, 10, num=5)
        [0.0, 2.5, 5.0, 7.5, 10.0]
        >>> make_sweep(5, 10, step=1)
        [5.0, 6.0, 7.0, 8.0, 9.0, 10.0]
        >>> make_sweep(15, 10.5, step=1.5)
        >[15.0, 13.5, 12.0, 10.5]
    """
    if step and num:
        raise AttributeError('Don\'t use `step` and `num` at the same time.')
    if (step is None) and (num is None):
        raise ValueError('If you really want to go from `start` to '
                         '`stop` in one step, specify `num=2`.')
    if step is not None:
        steps = abs((stop - start) / step)
        tolerance = 1e-10
        steps_lo = int(np.floor(steps + tolerance))
        steps_hi = int(np.ceil(steps - tolerance))

        if steps_lo != steps_hi:
            raise ValueError(
                'Could not find an integer number of points for '
                'the the given `start`, `stop`, and `step` '
                'values. \nNumber of points is {:d} or {:d}.'
                .format(steps_lo + 1, steps_hi + 1))
        num = steps_lo + 1

    output_list = np.linspace(start, stop, num=num).tolist()
    return cast(List[float], output_list)


def wait_secs(finish_clock):
    """
    Calculate the number of seconds until a given clock time.
    The clock time should be the result of ``time.perf_counter()``.
    Does NOT wait for this time.
    """
    delay = finish_clock - time.perf_counter()
    if delay < 0:
        logging.warning('negative delay {:.6f} sec'.format(delay))
        return 0
    return delay


<<<<<<< HEAD
class LogCapture():

    """
    Context manager to grab all log messages, optionally
    from a specific logger.

    usage::

        with LogCapture() as logs:
            code_that_makes_logs(...)
        log_str = logs.value

    """

    @deprecate(reason="The logging infrastructure has moved to `qcodes.utils.logger`",
               alternative="`qcodes.utils.logger.LogCapture`")
    def __init__(self, logger=logging.getLogger()):
        self.logger = logger

        self.stashed_handlers = self.logger.handlers[:]
        for handler in self.stashed_handlers:
            self.logger.removeHandler(handler)

    def __enter__(self):
        self.log_capture = io.StringIO()
        self.string_handler = logging.StreamHandler(self.log_capture)
        self.string_handler.setLevel(logging.DEBUG)
        self.logger.addHandler(self.string_handler)
        return self

    def __exit__(self, type, value, tb):
        self.logger.removeHandler(self.string_handler)
        self.value = self.log_capture.getvalue()
        self.log_capture.close()

        for handler in self.stashed_handlers:
            self.logger.addHandler(handler)
=======
@deprecate(
    reason="This method is no longer being used in QCoDeS.")
def make_unique(s, existing):
    """
    Make string ``s`` unique, able to be added to a sequence ``existing`` of
    existing names without duplication, by ``appending _<int>`` to it if needed.
    """
    n = 1
    s_out = s
    existing = set(existing)

    while s_out in existing:
        n += 1
        s_out = '{}_{}'.format(s, n)

    return s_out
>>>>>>> b3ffd180


class DelegateAttributes:
    """
    Mixin class to create attributes of this object by
    delegating them to one or more dictionaries and/or objects.

    Also fixes ``__dir__`` so the delegated attributes will show up
    in ``dir()`` and ``autocomplete``.

    Attribute resolution order:
        1. Real attributes of this object.
        2. Keys of each dictionary in ``delegate_attr_dicts`` (in order).
        3. Attributes of each object in ``delegate_attr_objects`` (in order).
    """
    delegate_attr_dicts: List[str] = []
    """
    A list of names (strings) of dictionaries
    which are (or will be) attributes of ``self``, whose keys should
    be treated as attributes of ``self``.
    """
    delegate_attr_objects: List[str] = []
    """
    A list of names (strings) of objects
    which are (or will be) attributes of ``self``, whose attributes
    should be passed through to ``self``.
    """
    omit_delegate_attrs: List[str] = []
    """
    A list of attribute names (strings)
    to *not* delegate to any other dictionary or object.
    """

    def __getattr__(self, key):
        if key in self.omit_delegate_attrs:
            raise AttributeError("'{}' does not delegate attribute {}".format(
                self.__class__.__name__, key))

        for name in self.delegate_attr_dicts:
            if key == name:
                # needed to prevent infinite loops!
                raise AttributeError(
                    "dict '{}' has not been created in object '{}'".format(
                        key, self.__class__.__name__))
            try:
                d = getattr(self, name, None)
                if d is not None:
                    return d[key]
            except KeyError:
                pass

        for name in self.delegate_attr_objects:
            if key == name:
                raise AttributeError(
                    "object '{}' has not been created in object '{}'".format(
                        key, self.__class__.__name__))
            try:
                obj = getattr(self, name, None)
                if obj is not None:
                    return getattr(obj, key)
            except AttributeError:
                pass

        raise AttributeError(
            "'{}' object and its delegates have no attribute '{}'".format(
                self.__class__.__name__, key))

    def __dir__(self):
        names = super().__dir__()
        for name in self.delegate_attr_dicts:
            d = getattr(self, name, None)
            if d is not None:
                names += [k for k in d.keys()
                          if k not in self.omit_delegate_attrs]

        for name in self.delegate_attr_objects:
            obj = getattr(self, name, None)
            if obj is not None:
                names += [k for k in dir(obj)
                          if k not in self.omit_delegate_attrs]

        return sorted(set(names))


def strip_attrs(obj, whitelist=()):
    """
    Irreversibly remove all direct instance attributes of object, to help with
    disposal, breaking circular references.

    Args:
        obj: Object to be stripped.
        whitelist (list): List of names that are not stripped from the object.
    """
    try:
        lst = set(list(obj.__dict__.keys())) - set(whitelist)
        for key in lst:
            try:
                del obj.__dict__[key]
            # TODO (giulioungaretti) fix bare-except
            except:
                pass
        # TODO (giulioungaretti) fix bare-except
    except:
        pass


def compare_dictionaries(dict_1: Dict, dict_2: Dict,
                         dict_1_name: Optional[str]='d1',
                         dict_2_name: Optional[str]='d2',
                         path: str="") -> Tuple[bool, str]:
    """
    Compare two dictionaries recursively to find non matching elements.

    Args:
        dict_1: First dictionary to compare.
        dict_2: Second dictionary to compare.
        dict_1_name: Optional name of the first dictionary used in the
                     differences string.
        dict_2_name: Optional name of the second dictionary used in the
                     differences string.
    Returns:
        Tuple: Are the dicts equal and the difference rendered as
               a string.

    """
    err = ''
    key_err = ''
    value_err = ''
    old_path = path
    for k in dict_1.keys():
        path = old_path + "[%s]" % k
        if k not in dict_2.keys():
            key_err += "Key {}{} not in {}\n".format(
                dict_1_name, path, dict_2_name)
        else:
            if isinstance(dict_1[k], dict) and isinstance(dict_2[k], dict):
                err += compare_dictionaries(dict_1[k], dict_2[k],
                                            dict_1_name, dict_2_name, path)[1]
            else:
                match = (dict_1[k] == dict_2[k])

                # if values are equal-length numpy arrays, the result of
                # "==" is a bool array, so we need to 'all' it.
                # In any other case "==" returns a bool
                # TODO(alexcjohnson): actually, if *one* is a numpy array
                # and the other is another sequence with the same entries,
                # this will compare them as equal. Do we want this, or should
                # we require exact type match?
                if hasattr(match, 'all'):
                    match = match.all()

                if not match:
                    value_err += (
                        'Value of "{}{}" ("{}", type"{}") not same as\n'
                        '  "{}{}" ("{}", type"{}")\n\n').format(
                        dict_1_name, path, dict_1[k], type(dict_1[k]),
                        dict_2_name, path, dict_2[k], type(dict_2[k]))

    for k in dict_2.keys():
        path = old_path + "[{}]".format(k)
        if k not in dict_1.keys():
            key_err += "Key {}{} not in {}\n".format(
                dict_2_name, path, dict_1_name)

    dict_differences = key_err + value_err + err
    if len(dict_differences) == 0:
        dicts_equal = True
    else:
        dicts_equal = False
    return dicts_equal, dict_differences


def warn_units(class_name, instance):
    logging.warning('`units` is deprecated for the `' + class_name +
                    '` class, use `unit` instead. ' + repr(instance))


def foreground_qt_window(window):
    """
    Try as hard as possible to bring a qt window to the front. This
    will use pywin32 if installed and running on windows as this
    seems to be the only reliable way to foreground a window. The
    build-in qt functions often doesn't work. Note that to use this
    with pyqtgraphs remote process you should use the ref in that module
    as in the example below.

    Args:
        window: Handle to qt window to foreground.
    Examples:
        >>> Qtplot.qt_helpers.foreground_qt_window(plot.win)
    """
    try:
        from win32gui import SetWindowPos
        import win32con
        # use the idea from
        # https://stackoverflow.com/questions/12118939/how-to-make-a-pyqt4-window-jump-to-the-front
        SetWindowPos(window.winId(),
                     win32con.HWND_TOPMOST, # = always on top. only reliable way to bring it to the front on windows
                     0, 0, 0, 0,
                     win32con.SWP_NOMOVE | win32con.SWP_NOSIZE | win32con.SWP_SHOWWINDOW)
        SetWindowPos(window.winId(),
                     win32con.HWND_NOTOPMOST, # disable the always on top, but leave window at its top position
                     0, 0, 0, 0,
                     win32con.SWP_NOMOVE | win32con.SWP_NOSIZE | win32con.SWP_SHOWWINDOW)
    except ImportError:
        pass
    window.show()
    window.raise_()
    window.activateWindow()


def add_to_spyder_UMR_excludelist(modulename: str):
    """
    Spyder tries to reload any user module. This does not work well for
    qcodes because it overwrites Class variables. QCoDeS uses these to
    store global attributes such as default station, monitor and list of
    instruments. This "feature" can be disabled by the
    gui. Unfortunately this cannot be disabled in a natural way
    programmatically so in this hack we replace the global ``__umr__`` instance
    with a new one containing the module we want to exclude. This will do
    nothing if Spyder is not found.
    TODO is there a better way to detect if we are in spyder?
    """
    if any('SPYDER' in name for name in os.environ):

        sitecustomize_found = False
        try:
            from spyder.utils.site import sitecustomize
        except ImportError:
            pass
        else:
            sitecustomize_found = True
        if sitecustomize_found is False:
            try:
                from spyder_kernels.customize import spydercustomize as sitecustomize

            except ImportError:
                pass
            else:
                print("found kernels site")
                sitecustomize_found = True

        if sitecustomize_found is False:
            return

        excludednamelist = os.environ.get('SPY_UMR_NAMELIST',
                                          '').split(',')
        if modulename not in excludednamelist:
            log.info("adding {} to excluded modules".format(modulename))
            excludednamelist.append(modulename)
            sitecustomize.__umr__ = sitecustomize.UserModuleReloader(namelist=excludednamelist)
            os.environ['SPY_UMR_NAMELIST'] = ','.join(excludednamelist)


@contextmanager
def attribute_set_to(object_: Any, attribute_name: str, new_value: Any):
    """
    This context manager allows to change a given attribute of a given object
    to a new value, and the original value is reverted upon exit of the context
    manager.

    Args:
        object_: The object which attribute value is to be changed.
        attribute_name: The name of the attribute that is to be changed.
        new_value: The new value to which the attribute of the object is
                   to be changed.
    """
    old_value = getattr(object_, attribute_name)
    setattr(object_, attribute_name, new_value)
    try:
        yield
    finally:
        setattr(object_, attribute_name, old_value)


def partial_with_docstring(func: Callable, docstring: str, **kwargs):
    """
    We want to have a partial function which will allow us access the docstring
    through the python built-in help function. This is particularly important
    for client-facing driver methods, whose arguments might not be obvious.

    Consider the follow example why this is needed:

    >>> from functools import partial
    >>> def f():
    >>> ... pass
    >>> g = partial(f)
    >>> g.__doc__ = "bla"
    >>> help(g) # this will print an unhelpful message

    Args:
        func: A function that its docstring will be accessed.
        docstring: The docstring of the corresponding function.
    """
    ex = partial(func, **kwargs)

    def inner(**inner_kwargs):
        ex(**inner_kwargs)

    inner.__doc__ = docstring

    return inner


def create_on_off_val_mapping(on_val: Any = True, off_val: Any = False
                              ) -> Dict:
    """
    Returns a value mapping which maps inputs which reasonably mean "on"/"off"
    to the specified ``on_val``/``off_val`` which are to be sent to the
    instrument. This value mapping is such that, when inverted,
    ``on_val``/``off_val`` are mapped to boolean ``True``/``False``.
    """
    # Here are the lists of inputs which "reasonably" mean the same as
    # "on"/"off" (note that True/False values will be added below, and they
    # will always be added)
    ons_: Tuple[Union[str, bool], ...] = ('On',  'ON',  'on',  '1')
    offs_: Tuple[Union[str, bool], ...] = ('Off', 'OFF', 'off', '0')

    # The True/False values are added at the end of on/off inputs,
    # so that after inversion True/False will be the only remaining
    # keys in the inverted value mapping dictionary.
    # NOTE that using 1/0 integer values will also work implicitly
    # due to `hash(True) == hash(1)`/`hash(False) == hash(0)`,
    # hence there is no need for adding 1/0 values explicitly to
    # the list of `ons` and `offs` values.
    ons = ons_ + (True,)
    offs = offs_ + (False,)

    return OrderedDict([(on, on_val) for on in ons]
                       + [(off, off_val) for off in offs])


def abstractmethod(funcobj: Callable) -> Callable:
    """
    A decorator indicating abstract methods.

    This is heavily inspired by the decorator of the same name in
    the ABC standard library. But we make our own version because
    we actually want to allow the class with the abstract method to be
    instantiated and we will use this property to detect if the
    method is abstract and should be overwritten.
    """
    funcobj.__qcodes_is_abstract_method__ = True  # type: ignore[attr-defined]
    return funcobj


def _ruamel_importer():
    try:
        from ruamel_yaml import YAML
    except ImportError:
        try:
            from ruamel.yaml import YAML
        except ImportError:
            raise ImportError('No ruamel module found. Please install '
                              'either ruamel.yaml or ruamel_yaml.')
    return YAML


# YAML module to be imported. Resovles naming issues of YAML from pypi and
# anaconda
YAML = _ruamel_importer()


def get_qcodes_path(*subfolder: str) -> str:
    """
    Return full file path of the QCoDeS module. Additional arguments will be
    appended as subfolder.

    """
    import qcodes
    path = os.sep.join(qcodes.__file__.split(os.sep)[:-1])
    return os.path.join(path, *subfolder) + os.sep


def get_qcodes_user_path(*file_parts: str) -> str:
    """
    Get ``~/.qcodes`` path or if defined the path defined in the
    ``QCODES_USER_PATH`` environment variable.

    Returns:
        path to the user qcodes directory

    """
    path = os.environ.get(QCODES_USER_PATH_ENV,
                          os.path.join(Path.home(), '.qcodes'))
    os.makedirs(os.path.dirname(path), exist_ok=True)
    return os.path.join(path, *file_parts)


def checked_getattr(
    instance: Any,
    attribute: str,
    expected_type: Union[type, Tuple[type, ...]]
) -> Any:
    """
    Like ``getattr`` but raises type error if not of expected type.
    """
    attr: Any = getattr(instance, attribute)
    if not isinstance(attr, expected_type):
        raise TypeError()
    return attr<|MERGE_RESOLUTION|>--- conflicted
+++ resolved
@@ -332,64 +332,6 @@
     return delay
 
 
-<<<<<<< HEAD
-class LogCapture():
-
-    """
-    Context manager to grab all log messages, optionally
-    from a specific logger.
-
-    usage::
-
-        with LogCapture() as logs:
-            code_that_makes_logs(...)
-        log_str = logs.value
-
-    """
-
-    @deprecate(reason="The logging infrastructure has moved to `qcodes.utils.logger`",
-               alternative="`qcodes.utils.logger.LogCapture`")
-    def __init__(self, logger=logging.getLogger()):
-        self.logger = logger
-
-        self.stashed_handlers = self.logger.handlers[:]
-        for handler in self.stashed_handlers:
-            self.logger.removeHandler(handler)
-
-    def __enter__(self):
-        self.log_capture = io.StringIO()
-        self.string_handler = logging.StreamHandler(self.log_capture)
-        self.string_handler.setLevel(logging.DEBUG)
-        self.logger.addHandler(self.string_handler)
-        return self
-
-    def __exit__(self, type, value, tb):
-        self.logger.removeHandler(self.string_handler)
-        self.value = self.log_capture.getvalue()
-        self.log_capture.close()
-
-        for handler in self.stashed_handlers:
-            self.logger.addHandler(handler)
-=======
-@deprecate(
-    reason="This method is no longer being used in QCoDeS.")
-def make_unique(s, existing):
-    """
-    Make string ``s`` unique, able to be added to a sequence ``existing`` of
-    existing names without duplication, by ``appending _<int>`` to it if needed.
-    """
-    n = 1
-    s_out = s
-    existing = set(existing)
-
-    while s_out in existing:
-        n += 1
-        s_out = '{}_{}'.format(s, n)
-
-    return s_out
->>>>>>> b3ffd180
-
-
 class DelegateAttributes:
     """
     Mixin class to create attributes of this object by
