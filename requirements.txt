numpy==1.16.4 # numpy 1.16.0 .. 1.16.2 may fail our tests due to https://github.com/numpy/numpy/issues/13089
matplotlib==3.1.*
pyqtgraph==0.10.0
PyVISA==1.9.1
h5py==2.9.0
PyQt5==5.9.*
QtPy
jsonschema
ruamel.yaml
pyzmq>=16.0.2
broadbean>=0.9.1
wrapt
pandas
tqdm
<<<<<<< HEAD
gitpython
=======
dataclasses  # this won't be needed when we move to python 3.7
tabulate
>>>>>>> 4cb4164d
<|MERGE_RESOLUTION|>--- conflicted
+++ resolved
@@ -12,9 +12,6 @@
 wrapt
 pandas
 tqdm
-<<<<<<< HEAD
 gitpython
-=======
 dataclasses  # this won't be needed when we move to python 3.7
-tabulate
->>>>>>> 4cb4164d
+tabulate