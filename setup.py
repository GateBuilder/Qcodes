from setuptools import setup, find_packages
from distutils.version import StrictVersion
from importlib import import_module
import sys

import versioneer

def readme():
    with open('README.rst') as f:
        return f.read()


extras = {
    'MatPlot': ('matplotlib', '2.2.3'),
    'QtPlot': ('pyqtgraph', '0.10.0'),
    'coverage tests': ('coverage', '4.0'),
    'Slack': ('slacker', '0.9.42')
}
extras_require = {k: '>='.join(v) for k, v in extras.items()}

install_requires = [
    'numpy>=1.10',
    'pyvisa>=1.9.1',
    'h5py>=2.6',
    'websockets>=7.0',
    'jsonschema',
    'ruamel.yaml',
    'pyzmq',
    'wrapt',
    'pandas',
    'tabulate',
    'tqdm',
<<<<<<< HEAD
    'gitpython'
=======
    'applicationinsights'
>>>>>>> 3010bf19
]

if sys.version_info.minor < 7:
    install_requires.append('dataclasses')


setup(name='qcodes',
      version=versioneer.get_version(),
      cmdclass=versioneer.get_cmdclass(),
      use_2to3=False,

      maintainer='Jens H Nielsen',
      maintainer_email='Jens.Nielsen@microsoft.com',
      description='Python-based data acquisition framework developed by the '
                  'Copenhagen / Delft / Sydney / Microsoft quantum computing '
                  'consortium',
      long_description=readme(),
      url='https://github.com/QCoDeS/Qcodes',
      classifiers=[
          'Development Status :: 3 - Alpha',
          'Intended Audience :: Science/Research',
          'Programming Language :: Python :: 3 :: Only',
          'Programming Language :: Python :: 3.6',
          'Topic :: Scientific/Engineering'
      ],
      license='MIT',
      # if we want to install without tests:
      # packages=find_packages(exclude=["*.tests", "tests"]),
      packages=find_packages(),
      package_data={'qcodes': ['monitor/dist/*', 'monitor/dist/js/*',
                               'monitor/dist/css/*', 'config/*.json',
                               'instrument/sims/*.yaml',
                               'tests/dataset/fixtures/2018-01-17/*/*',
                               'tests/drivers/auxiliary_files/*',
                               'py.typed']},
      install_requires=install_requires,

      test_suite='qcodes.tests',
      extras_require=extras_require,
      # zip_safe=False is required for mypy
      # https://mypy.readthedocs.io/en/latest/installed_packages.html#installed-packages
      zip_safe=False)

version_template = '''
*****
***** package {0} must be at least version {1}.
***** Please upgrade it (pip install -U {0} or conda install {0})
***** in order to use {2}
*****
'''

missing_template = '''
*****
***** package {0} not found
***** Please install it (pip install {0} or conda install {0})
***** in order to use {1}
*****
'''

valueerror_template = '''
*****
***** package {0} version not understood
***** Please make sure the installed version ({1})
***** is compatible with the minimum required version ({2})
***** in order to use {3}
*****
'''

othererror_template = '''
*****
***** could not import package {0}. Please try importing it from
***** the commandline to diagnose the issue.
*****
'''

# now test the versions of extras
for extra, (module_name, min_version) in extras.items():
    try:
        module = import_module(module_name)
        if StrictVersion(module.__version__) < StrictVersion(min_version):
            print(version_template.format(module_name, min_version, extra))
    except ImportError:
        print(missing_template.format(module_name, extra))
    except ValueError:
        print(valueerror_template.format(
            module_name, module.__version__, min_version, extra))
    except:
        print(othererror_template.format(module_name))<|MERGE_RESOLUTION|>--- conflicted
+++ resolved
@@ -30,11 +30,8 @@
     'pandas',
     'tabulate',
     'tqdm',
-<<<<<<< HEAD
-    'gitpython'
-=======
+    'gitpython',
     'applicationinsights'
->>>>>>> 3010bf19
 ]
 
 if sys.version_info.minor < 7:
