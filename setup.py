from setuptools import setup, find_packages
from distutils.version import StrictVersion
from importlib import import_module
import sys

import versioneer

def readme():
    with open('README.rst') as f:
        return f.read()


extras = {
    'MatPlot': ('matplotlib', '2.2.3'),
    'QtPlot': ('pyqtgraph', '0.10.0'),
    'coverage tests': ('coverage', '4.0'),
    'Slack': ('slacker', '0.9.42')
}
extras_require = {k: '>='.join(v) for k, v in extras.items()}

install_requires = [
    'numpy>=1.10',
    'pyvisa>=1.9.1',
    'h5py>=2.6',
    'websockets>=7.0',
    'jsonschema',
    'ruamel.yaml',
    'pyzmq',
    'wrapt',
    'pandas',
    'tabulate',
    'tqdm'
]

if sys.version_info.minor < 7:
    install_requires.append('dataclasses')


setup(name='qcodes',
      version=versioneer.get_version(),
      cmdclass=versioneer.get_cmdclass(),
      use_2to3=False,

      maintainer='Jens H Nielsen',
      maintainer_email='Jens.Nielsen@microsoft.com',
      description='Python-based data acquisition framework developed by the '
                  'Copenhagen / Delft / Sydney / Microsoft quantum computing '
                  'consortium',
      long_description=readme(),
      url='https://github.com/QCoDeS/Qcodes',
      classifiers=[
          'Development Status :: 3 - Alpha',
          'Intended Audience :: Science/Research',
          'Programming Language :: Python :: 3 :: Only',
          'Programming Language :: Python :: 3.6',
          'Topic :: Scientific/Engineering'
      ],
      license='MIT',
      # if we want to install without tests:
      # packages=find_packages(exclude=["*.tests", "tests"]),
      packages=find_packages(),
      package_data={'qcodes': ['monitor/dist/*', 'monitor/dist/js/*',
                               'monitor/dist/css/*', 'config/*.json',
                               'instrument/sims/*.yaml',
                               'tests/dataset/fixtures/2018-01-17/*/*',
<<<<<<< HEAD
                               'tests/drivers/auxiliary_files/*']},
      install_requires=[
          'numpy>=1.10',
          'pyvisa>=1.9.1',
          'h5py>=2.6',
          'websockets>=7.0',
          'jsonschema',
          'ruamel.yaml',
          'pyzmq',
          'wrapt',
          'pandas',
          'tqdm',
          'gitpython'
      ],
=======
                               'tests/drivers/auxiliary_files/*',
                               'py.typed']},
      install_requires=install_requires,
>>>>>>> 4cb4164d

      test_suite='qcodes.tests',
      extras_require=extras_require,
      # zip_safe=False is required for mypy
      # https://mypy.readthedocs.io/en/latest/installed_packages.html#installed-packages
      zip_safe=False)

version_template = '''
*****
***** package {0} must be at least version {1}.
***** Please upgrade it (pip install -U {0} or conda install {0})
***** in order to use {2}
*****
'''

missing_template = '''
*****
***** package {0} not found
***** Please install it (pip install {0} or conda install {0})
***** in order to use {1}
*****
'''

valueerror_template = '''
*****
***** package {0} version not understood
***** Please make sure the installed version ({1})
***** is compatible with the minimum required version ({2})
***** in order to use {3}
*****
'''

othererror_template = '''
*****
***** could not import package {0}. Please try importing it from
***** the commandline to diagnose the issue.
*****
'''

# now test the versions of extras
for extra, (module_name, min_version) in extras.items():
    try:
        module = import_module(module_name)
        if StrictVersion(module.__version__) < StrictVersion(min_version):
            print(version_template.format(module_name, min_version, extra))
    except ImportError:
        print(missing_template.format(module_name, extra))
    except ValueError:
        print(valueerror_template.format(
            module_name, module.__version__, min_version, extra))
    except:
        print(othererror_template.format(module_name))<|MERGE_RESOLUTION|>--- conflicted
+++ resolved
@@ -29,7 +29,8 @@
     'wrapt',
     'pandas',
     'tabulate',
-    'tqdm'
+    'tqdm',
+    'gitpython'
 ]
 
 if sys.version_info.minor < 7:
@@ -63,26 +64,9 @@
                                'monitor/dist/css/*', 'config/*.json',
                                'instrument/sims/*.yaml',
                                'tests/dataset/fixtures/2018-01-17/*/*',
-<<<<<<< HEAD
-                               'tests/drivers/auxiliary_files/*']},
-      install_requires=[
-          'numpy>=1.10',
-          'pyvisa>=1.9.1',
-          'h5py>=2.6',
-          'websockets>=7.0',
-          'jsonschema',
-          'ruamel.yaml',
-          'pyzmq',
-          'wrapt',
-          'pandas',
-          'tqdm',
-          'gitpython'
-      ],
-=======
                                'tests/drivers/auxiliary_files/*',
                                'py.typed']},
       install_requires=install_requires,
->>>>>>> 4cb4164d
 
       test_suite='qcodes.tests',
       extras_require=extras_require,
